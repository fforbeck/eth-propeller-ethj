<?xml version="1.0" encoding="UTF-8"?>
<project xmlns="http://maven.apache.org/POM/4.0.0" xmlns:xsi="http://www.w3.org/2001/XMLSchema-instance" xsi:schemaLocation="http://maven.apache.org/POM/4.0.0 http://maven.apache.org/xsd/maven-4.0.0.xsd">
    <modelVersion>4.0.0</modelVersion>

    <groupId>org.adridadou</groupId>
    <artifactId>eth-propeller-ethj</artifactId>
<<<<<<< HEAD
    <version>0.21</version>
=======
    <version>0.22</version>
>>>>>>> 9185459d

    <properties>
        <project.build.sourceEncoding>UTF-8</project.build.sourceEncoding>
    </properties>

    <scm>
        <connection>scm:git:https://github.com/{github-user}/{github-repo}.git</connection>
        <developerConnection>scm:git:git@github.com:adridadou/eth-propeller-ethj.git</developerConnection>
        <url>https://github.com/adridadou/eth-propeller-ethj</url>
        <tag>HEAD</tag>
    </scm>

    <distributionManagement>
        <repository>
            <id>bintray</id>
            <name>Cubefriendly maven repo</name>
            <url>https://api.bintray.com/maven/cubefriendly/maven/eth-propeller-ethj</url>
        </repository>
    </distributionManagement>

    <repositories>
        <repository>
            <id>sonatype-snapshots</id>
            <url>https://oss.sonatype.org/content/repositories/snapshots</url>
        </repository>
        <repository>
            <id>oss.jfrog.org</id>
            <name>Repository from Bintray</name>
            <url>http://dl.bintray.com/ethereum/maven</url>
        </repository>

        <repository>
            <id>oss.jfrog.org2</id>
            <name>Repository from Bintray</name>
            <url>http://oss.jfrog.org/oss-snapshot-local</url>
        </repository>
    </repositories>

    <dependencies>
        <dependency>
            <groupId>org.adridadou</groupId>
            <artifactId>ethereumj</artifactId>
            <version>1.5.1</version>
        </dependency>

        <dependency>
            <groupId>commons-io</groupId>
            <artifactId>commons-io</artifactId>
            <version>2.6</version>
        </dependency>

        <dependency>
            <groupId>org.adridadou</groupId>
            <artifactId>eth-propeller-core</artifactId>
            <version>0.22</version>
        </dependency>

        <dependency>
            <groupId>junit</groupId>
            <artifactId>junit</artifactId>
            <version>4.12</version>
            <scope>test</scope>
        </dependency>
        <dependency>
            <groupId>org.mockito</groupId>
            <artifactId>mockito-core</artifactId>
            <version>2.13.0</version>
            <scope>test</scope>
        </dependency>
    </dependencies>

    <build>
        <plugins>
            <plugin>
                <groupId>org.apache.maven.plugins</groupId>
                <artifactId>maven-source-plugin</artifactId>
                <executions>
                    <execution>
                        <id>attach-sources</id>
                        <goals>
                            <goal>jar</goal>
                        </goals>
                    </execution>
                </executions>
            </plugin>
            <plugin>
                <groupId>org.apache.maven.plugins</groupId>
                <artifactId>maven-compiler-plugin</artifactId>
                <version>3.2</version>
                <configuration>
                    <source>1.8</source>
                    <target>1.8</target>
                </configuration>
            </plugin>
            <plugin>
                <groupId>external.atlassian.jgitflow</groupId>
                <artifactId>jgitflow-maven-plugin</artifactId>
                <version>1.0-m5.1</version>
                <configuration>
                    <!-- see goals wiki page for configuration options -->
                </configuration>
            </plugin>
            <plugin>
                <groupId>org.eluder.coveralls</groupId>
                <artifactId>coveralls-maven-plugin</artifactId>
                <version>4.3.0</version>
                <configuration>
                    <repoToken>${env.COVERALLS_REPO_TOKEN}</repoToken>
                </configuration>
            </plugin>
            <plugin>
                <groupId>org.jacoco</groupId>
                <artifactId>jacoco-maven-plugin</artifactId>
                <version>0.7.8</version>
                <configuration>
                    <excludes>
                        <exclude>**/*Test.*</exclude>
                        <exclude>**/*Exception.*</exclude>
                    </excludes>
                </configuration>
                <executions>
                    <execution>
                        <id>prepare-agent</id>
                        <goals>
                            <goal>prepare-agent</goal>
                        </goals>
                    </execution>
                </executions>
            </plugin>
        </plugins>
    </build>
</project><|MERGE_RESOLUTION|>--- conflicted
+++ resolved
@@ -4,11 +4,7 @@
 
     <groupId>org.adridadou</groupId>
     <artifactId>eth-propeller-ethj</artifactId>
-<<<<<<< HEAD
-    <version>0.21</version>
-=======
-    <version>0.22</version>
->>>>>>> 9185459d
+    <version>0.21-SNAPSHOT</version>
 
     <properties>
         <project.build.sourceEncoding>UTF-8</project.build.sourceEncoding>
